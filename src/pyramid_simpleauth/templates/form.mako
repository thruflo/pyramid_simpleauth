--- conflicted
+++ resolved
@@ -1,29 +1,15 @@
 <%def name="field(renderer, field_type, name, label=None, **kwargs)">
-<<<<<<< HEAD
   <div class="control-group ${name}-control ${renderer.is_error(name) and 'error' or ''}">
     <div class="controls">
-=======
-  <div class="control-group ${renderer.is_error(name) and 'error' or ''}">
-    <div class="controls ${name}-control">
->>>>>>> 51ca687b
       % if not label is False:
         ${renderer.label(name, label=label)}
       % endif
       ${getattr(renderer, field_type)(name, **kwargs)}
-<<<<<<< HEAD
-    </div>
-    <span class="help help-inline">
-      % for error_message in renderer.errors_for(name):
-        ${error_message}
-      % endfor
-    </span>
-=======
       <span class="help help-inline">
         % for error_message in renderer.errors_for(name):
           ${error_message}
         % endfor
       </span>
     </div>
->>>>>>> 51ca687b
   </div>
 </%def>